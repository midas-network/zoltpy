import csv
import io
import os
import json
import logging
import tempfile
import time
import requests
import pandas as pd
from pathlib import Path
from zoltpy.connection import ZoltarConnection, Project
from zoltpy.cdc import cdc_csv_rows_from_json_io_dict, json_io_dict_from_cdc_csv_file
from zoltpy.csv_util import csv_rows_from_json_io_dict

logger = logging.getLogger(__name__)


#
# This file defines some higher-level functions that try to simplify zoltpy use, rather than having to call individual
# ZoltarConnection operations.
#

def create_project(conn, project_json):
    """Creates a project from a json file.

    :param conn: a ZoltarConnection
    :param project_json: configuration json file for the project of interest. see zoltar documentation for details,
        esp. utils.project.create_project_from_json()
    """
    conn.re_authenticate_if_necessary()
    with open(project_json) as fp:
        project_dict = json.load(fp)

    # delete existing project if found
    project_dict = project_dict[0]
    existing_project = [project for project in conn.projects if project.name == project_dict['name']]
    if existing_project:
        existing_project = existing_project[0]
        print(f"deleting existing project: {existing_project}")
        existing_project.delete()
        print("delete done")

    # create new project
    print(f"creating new project. project name={project_dict['name']}")
    response = requests.post(f'{conn.host}/api/projects/',
                             headers={'Authorization': f'JWT {conn.session.token}'},
                             json={'project_config': project_dict})
    if response.status_code != 200:  # HTTP_200_OK
        raise RuntimeError(f"status_code was not 200. status_code={response.status_code}, text={response.text}")

    new_project_json = response.json()
    new_project = Project(conn, new_project_json['url'])
    print(f"created new project: {new_project}")


def delete_forecast(conn, project_name, model_name, timezero_date):
    """Deletes the forecast corresponding to the args.

    :param conn: a ZoltarConnection
    :param project_name: name of the Project that contains model_name
    :param model_name: name of the Model that contains a Forecast for timezero_date
    :param timezero_date: YYYYMMDD_DATE_FORMAT, e.g., '20181203'
    """
    conn.re_authenticate_if_necessary()
    project = [project for project in conn.projects if project.name == project_name][0]
    model = [model for model in project.models if model.name == model_name][0]
    forecast_for_tz_date = [forecast for forecast in model.forecasts if forecast.timezero_date == timezero_date]
    if forecast_for_tz_date:
        existing_forecast = forecast_for_tz_date[0]
        logger.info(f'delete_forecast(): deleting existing forecast. model={model.id}, timezero_date={timezero_date}, '
                    f'existing_forecast={existing_forecast.id}')
        existing_forecast.delete()
        logger.info(f'delete_forecast(): delete done')
    else:


<<<<<<< HEAD
def upload_forecast(conn, forecast_predx_json, forecast_filename, project_name, model_name, timezero_date, data_version_date=None, overwrite=False):
    """Uploads the passed CDC CSV forecast file to the model corresponding to
    the args.

    :param conn: a ZoltarConnection
    :param forecast_predx_json: a predx json file
    :param forecast_predx_json: a predx json file
=======
def upload_forecast(conn, json_io_dict, forecast_filename, project_name, model_name, timezero_date, 
        data_version_date=None, overwrite=False):
    """
    Uploads the passed JSON dictionary file to the model corresponding to the args.

    :param conn: a ZoltarConnection
    :param json_io_dict: a JSON dictionary
>>>>>>> 42a01c38
    :param forecast_filename: filename of original forecast
    :param project_name: name of the Project that contains model_name
    :param model_name: name of the Model that contains a Forecast for timezero_date
    :param timezero_date: YYYYMMDD_DATE_FORMAT, e.g., '20181203'
    :param data_version_date: optional for the upload. same format as timezero_date
    :param overwrite: True if you would like to overwrite the existing forecast for that timezero_date. Default is False
    :return: an UploadFileJob. it can be polled for status via busy_poll_upload_file_job(), and then the new forecast
        can be obtained via upload_file_job.output_json['forecast_pk']
    """
    conn.re_authenticate_if_necessary()
    if overwrite==True:
        delete_forecast(conn, project_name, model_name, timezero_date)
    project = [project for project in conn.projects if project.name == project_name][0]
    model = [model for model in project.models if model.name == model_name][0]

    # note that this app accepts a *.cdc.csv file, but zoltar requires a native json file. so we first convert to a
    # temp json file and then pass it
    with tempfile.TemporaryFile('r+') as json_fp:
        json.dump(json_io_dict, json_fp)
        json_fp.seek(0)
        upload_file_job = model.upload_forecast(json_fp, forecast_filename, timezero_date, data_version_date)



def download_forecast(conn, project_name, model_name, timezero_date):
    """Downloads the data for the forecast corresponding to the args, in
    Zoltar's native json format, AKA a "json_io_dict". The resulting dict can
    then be passed to dataframe_from_json_io_dict(), or to either of the
    underlying csv utility functions:csv_rows_from_json_io_dict(),
    cdc_csv_rows_from_json_io_dict().

    :param conn: a ZoltarConnection
    :param project_name: name of the Project that contains model_name
    :param project_name: name of the Project that contains model_name
    :param model_name: name of the Model that contains a Forecast for timezero_date
    :param timezero_date: YYYYMMDD_DATE_FORMAT, e.g., '20181203'
    :return: a json_io_dict
    """
    conn.re_authenticate_if_necessary()
    project = [project for project in conn.projects if project.name == project_name][0]
    model = [model for model in project.models if model.name == model_name][0]
    forecast_for_tz_date = [forecast for forecast in model.forecasts if forecast.timezero_date == timezero_date]
    if not forecast_for_tz_date:
        raise RuntimeError(f'forecast not found. project_name={project_name}, model_name={model_name}, '
                           f'timezero_date={timezero_date}')

    existing_forecast = forecast_for_tz_date[0]
    return existing_forecast.data()


def dataframe_from_json_io_dict(json_io_dict, is_cdc_format=False):
    """Converts the passed native Zoltar json_io_dict to CSV data, returned as
    a Pandas DataFrame.

    :param json_io_dict: a json_io_dict as returned by download_forecast()
    :param is_cdc_format: flag that specifies CDC CSV format (if True) or generic Zoltar format o/w
    :return: a Pandas DataFrame
    """
    string_io = io.StringIO()
    csv_writer = csv.writer(string_io, delimiter=',')
    csv_rows = cdc_csv_rows_from_json_io_dict(json_io_dict) if is_cdc_format \
        else csv_rows_from_json_io_dict(json_io_dict)
    for row in csv_rows:
        csv_writer.writerow(row)
    string_io.seek(0)
    dataset = pd.read_csv(string_io, delimiter=",")
    return dataset


def busy_poll_upload_file_job(upload_file_job):
    """A simple utility that polls upload_file_job's status every second until
    either success or failure."""
    print(f'\n* polling for status change. upload_file_job: {upload_file_job}')
    while True:
        status = upload_file_job.status_as_str
        print(f'- {status}')
        if status == 'FAILED':
            print('x failed')
            break
        if status == 'SUCCESS':
            break
        time.sleep(1)
        upload_file_job.refresh()


def authenticate(env_user='Z_USERNAME', env_pass='Z_PASSWORD'):
<<<<<<< HEAD
=======
    """
    Authenticate the user ID and password for connection to Zoltar.

    :param Z_USERNAME environment variable: username of account in Zoltar
    :param Z_PASSWORD environment variable: password for ""
    :return: a ZoltarConnection
    """
>>>>>>> 42a01c38
    # Ensure environment variables exist
    env_vars = [env_user, env_pass]
    for var in env_vars:
        if os.environ.get(var) == None:
            print("\nERROR: Cannot locate environment variable:  %s" % var)
            print("\nPC users, try the command: set %s='<your zoltar username>'" % var)
            print("Mac users, try the command: export %s=<your zoltar username>" % var)
            print("Then, Refresh the command window\n")
            return
    # Authenticate Zoltar connection
    try:
        conn = ZoltarConnection()
        conn.authenticate(os.environ.get(
            env_user), os.environ.get(env_pass))
        return conn
    except:
        print("ERROR: Cannot authenticate zoltar credentials")
        print("Ensure the environment variables for your username and password are correct")
    return print("ERROR")
    

def print_projects():
    """
    A simple utility that outputs a list of projects within Zoltar. 
    """
    print('* projects')
    zoltar = authenticate()
    for project in zoltar.projects:
        print('-', project, project.id, project.name)


def convert_cdc_csv_to_json_io_dict(filepath):
    """
    Converts the passed cdc forecast file to native Zoltar json_io_dict.

    :param filepath: a file path to the forecast file that needs to be convereted
    :return: a tuple of the json_io_dict and the filename of original forecast
    """
    with open(filepath) as cdc_file:
        json_io_dict = json_io_dict_from_cdc_csv_file(cdc_file)
        forecast_file = Path(filepath)
        forecast_filename = forecast_file.name
        return json_io_dict, forecast_filename<|MERGE_RESOLUTION|>--- conflicted
+++ resolved
@@ -72,25 +72,16 @@
         existing_forecast.delete()
         logger.info(f'delete_forecast(): delete done')
     else:
-
-
-<<<<<<< HEAD
-def upload_forecast(conn, forecast_predx_json, forecast_filename, project_name, model_name, timezero_date, data_version_date=None, overwrite=False):
-    """Uploads the passed CDC CSV forecast file to the model corresponding to
-    the args.
-
-    :param conn: a ZoltarConnection
-    :param forecast_predx_json: a predx json file
-    :param forecast_predx_json: a predx json file
-=======
+        logger.info(f'delete_forecast(): no existing forecast. model={model.id}, timezero_date={timezero_date}')
+
+
 def upload_forecast(conn, json_io_dict, forecast_filename, project_name, model_name, timezero_date, 
         data_version_date=None, overwrite=False):
-    """
-    Uploads the passed JSON dictionary file to the model corresponding to the args.
+    """Uploads the passed JSON dictionary file to the model corresponding to
+    the args.
 
     :param conn: a ZoltarConnection
     :param json_io_dict: a JSON dictionary
->>>>>>> 42a01c38
     :param forecast_filename: filename of original forecast
     :param project_name: name of the Project that contains model_name
     :param model_name: name of the Model that contains a Forecast for timezero_date
@@ -177,16 +168,11 @@
 
 
 def authenticate(env_user='Z_USERNAME', env_pass='Z_PASSWORD'):
-<<<<<<< HEAD
-=======
-    """
-    Authenticate the user ID and password for connection to Zoltar.
+    """Authenticate the user ID and password for connection to Zoltar.
 
     :param Z_USERNAME environment variable: username of account in Zoltar
-    :param Z_PASSWORD environment variable: password for ""
-    :return: a ZoltarConnection
-    """
->>>>>>> 42a01c38
+    :param Z_PASSWORD environment variable: password for
+    """
     # Ensure environment variables exist
     env_vars = [env_user, env_pass]
     for var in env_vars:
@@ -209,9 +195,7 @@
     
 
 def print_projects():
-    """
-    A simple utility that outputs a list of projects within Zoltar. 
-    """
+    """A simple utility that outputs a list of projects within Zoltar."""
     print('* projects')
     zoltar = authenticate()
     for project in zoltar.projects:
@@ -219,8 +203,7 @@
 
 
 def convert_cdc_csv_to_json_io_dict(filepath):
-    """
-    Converts the passed cdc forecast file to native Zoltar json_io_dict.
+    """Converts the passed cdc forecast file to native Zoltar json_io_dict.
 
     :param filepath: a file path to the forecast file that needs to be convereted
     :return: a tuple of the json_io_dict and the filename of original forecast
