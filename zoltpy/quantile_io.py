import csv
import datetime
import math
from collections import defaultdict
from itertools import groupby


#
# project-independent variables
#

# prediction classes for use in "JSON IO dict" conversion
BIN_DISTRIBUTION_CLASS = 'bin'
NAMED_DISTRIBUTION_CLASS = 'named'
POINT_PREDICTION_CLASS = 'point'
SAMPLE_PREDICTION_CLASS = 'sample'
QUANTILE_PREDICTION_CLASS = 'quantile'

# quantile csv I/O

REQUIRED_COLUMNS = ('location', 'target', 'type', 'quantile', 'value')


#
# Note: The following code is a somewhat temporary solution to validation during COVID-19 crunch time. As such, we
# hard-code target information: all targets are: "type": "discrete", "is_step_ahead": true. Also, all validation
# functions return lists of error messages, formatted for output during processing. Processing continues as long as
# possible (ideally the entire file) so that all errors can be reported to the user.
#


#
# json_io_dict_from_quantile_csv_file()
#

def json_io_dict_from_quantile_csv_file(csv_fp, valid_target_names, row_validator=None, addl_req_cols=()):
    """
    Utility that validates and extracts the two types of predictions found in quantile CSV files (PointPredictions and
    QuantileDistributions), returning them as a "JSON IO dict" suitable for loading into the database (see
    `load_predictions_from_json_io_dict()`). Note that the returned dict's "meta" section is empty. This function is
    flexible with respect to the inputted column contents and order: It allows the required columns to be in any
    position, and it ignores all other columns. The required columns are:

    - `target`: a unique id for the target
    - `location`: translated to Zoltar's `unit` concept.
    - `type`: one of either `point` or `quantile`
    - `quantile`: a value between 0 and 1 (inclusive), representing the quantile displayed in this row. if
        `type=="point"` then `NULL`.
    - `value`: a numeric value representing the value of the cumulative distribution function evaluated at the specified
        `quantile`

    :param csv_fp: an open quantile csv file-like object. the quantile CSV file format is documented at
        https://docs.zoltardata.com/
    :param valid_target_names: list of strings of valid targets to validate against
    :param row_validator: an optional function of these args that is run to perform additional project-specific
        validations. returns a list of `error_messages`.
        - column_index_dict: as returned by _validate_header(): a dict that maps column_name -> its index in header (row)
        - row: the raw row being validated. NB: the order of columns is variable, but callers can use column_index_dict
            to index into row
    :param addl_req_cols: an optional list of strings naming columns in addition to REQUIRED_COLUMNS that are required
    :return 2-tuple: (json_io_dict, error_messages) where the former is a "JSON IO dict" (aka 'json_io_dict' by callers)
        that contains the two types of predictions. see https://docs.zoltardata.com/ for details. json_io_dict is None
        if there were errors
    """
    # load and validate the rows (validation step 1/4). error_messages is one of the the return values (filled next)
    rows, error_messages = _validated_rows_for_quantile_csv(csv_fp, valid_target_names, row_validator, addl_req_cols)

    # step 2/4: process rows, validating and collecting point and quantile values for each row. then add the actual
    # prediction dicts. each point row has its own dict, but quantile rows are grouped into one dict.
    prediction_dicts = []  # the 'predictions' section of the returned value. filled next
    rows.sort(key=lambda _: (_[0], _[1], _[2]))  # sorted for groupby()
    for (target_name, location, is_point_row), quantile_val_grouper in \
            groupby(rows, key=lambda _: (_[0], _[1], _[2])):
        # fill values for points and bins
        point_values = []
        quant_quantiles, quant_values = [], []
        for _, _, _, quantile, value in quantile_val_grouper:
            if is_point_row:
                point_values.append(value)  # quantile is NA
            else:
                quant_quantiles.append(quantile)
                quant_values.append(value)

        # add the actual prediction dicts
        for point_value in point_values:
            prediction_dicts.append({'unit': location,
                                     'target': target_name,
                                     'class': POINT_PREDICTION_CLASS,  # PointPrediction
                                     'prediction': {
                                         'value': point_value}})
        if quant_quantiles:
            prediction_dicts.append({'unit': location,
                                     'target': target_name,
                                     'class': QUANTILE_PREDICTION_CLASS,  # QuantileDistribution
                                     'prediction': {
                                         'quantile': quant_quantiles,
                                         'value': quant_values}})

    # step 3/4: validate individual prediction_dicts. along the way fill loc_targ_to_pred_classes, which helps to do
    # "prediction"-level validations at the end of this function. it maps 2-tuples to a list of prediction classes
    # (strs):
    loc_targ_to_pred_classes = defaultdict(list)  # (unit_name, target_name) -> [prediction_class1, ...]
    for prediction_dict in prediction_dicts:
        unit_name = prediction_dict['unit']
        target_name = prediction_dict['target']
        prediction_class = prediction_dict['class']
        loc_targ_to_pred_classes[(unit_name, target_name)].append(prediction_class)
        if prediction_dict['class'] == QUANTILE_PREDICTION_CLASS:
            pred_dict_error_messages = _validate_quantile_prediction_dict(prediction_dict)  # raises o/w
            error_messages.extend(pred_dict_error_messages)

    # step 4/4: do "prediction"-level validations
    # validate: "Within a Prediction, there cannot be more than 1 Prediction Element of the same type".
    duplicate_unit_target_tuples = [(unit, target, pred_classes) for (unit, target), pred_classes
                                    in loc_targ_to_pred_classes.items()
                                    if len(pred_classes) != len(set(pred_classes))]
    if duplicate_unit_target_tuples:
        if len(duplicate_unit_target_tuples) > 10:  # pick first 10 tuples to reduce output
            duplicate_unit_target_tuples = duplicate_unit_target_tuples[:10] + ['...']
        error_messages.append(f"Within a Prediction, there cannot be more than 1 Prediction Element of the same class. "
                              f"Found these duplicate unit/target/classes tuples: {duplicate_unit_target_tuples}")

    # validate: "There must be exactly one point prediction for each location/target pair"
    unit_target_point_count = [(unit, target, pred_classes.count('point')) for (unit, target), pred_classes
                               in loc_targ_to_pred_classes.items()
                               if pred_classes.count('point') != 1]
    if unit_target_point_count:
        if len(unit_target_point_count) > 10:  # pick first 10 tuples to reduce output
            unit_target_point_count = unit_target_point_count[:10] + ['...']
        error_messages.append(f"There must be exactly one point prediction for each location/target pair. Found these "
                              f"unit, target, point counts tuples did not have exactly one point: "
                              f"{unit_target_point_count}")

    # done
    return {'meta': {}, 'predictions': prediction_dicts}, error_messages


def _validated_rows_for_quantile_csv(csv_fp, valid_target_names, row_validator, addl_req_cols):
    """
    `json_io_dict_from_quantile_csv_file()` helper function.

    :return: 2-tuple: (validated_rows, error_messages)
    """
    from zoltpy.cdc_io import CDC_POINT_ROW_TYPE, _parse_value  # avoid circular imports


    error_messages = []  # list of strings. return value. set below if any issues

    csv_reader = csv.reader(csv_fp, delimiter=',')
    header = next(csv_reader)
    try:
        column_index_dict = _validate_header(header, addl_req_cols)
    except RuntimeError as re:
        error_messages.append(re.args[0])
        return [], error_messages  # terminate processing b/c column_index_dict is required to get columns

    error_targets = set()  # output set of invalid target names

    rows = []  # list of parsed and validated rows. filled next
    for row in csv_reader:
        if len(row) != len(header):
            error_messages.append(f"invalid number of items in row. len(header)={len(header)} but len(row)={len(row)}. "
                                  f"row={row}")
            return [], error_messages  # terminate processing b/c column_index_dict requires correct number of rows

        location, target_name, row_type, quantile, value = [row[column_index_dict[column]] for column in
                                                            REQUIRED_COLUMNS]
        # validate target_name
        if target_name not in valid_target_names:
            error_targets.add(target_name)

        # validate quantile and value
        row_type = row_type.lower()
        is_point_row = (row_type == CDC_POINT_ROW_TYPE.lower())
        quantile = _parse_value(quantile)  # None if not an int, float, or Date. float might be inf or nan
        value = _parse_value(value)  # ""
        if (not is_point_row) and ((quantile is None) or
                                   (isinstance(quantile, datetime.date)) or
                                   (not math.isfinite(quantile)) or  # inf, nan
                                   not (0 <= quantile <= 1)):
            error_messages.append(f"entries in the `quantile` column must be an int or float in [0, 1]: "
                                  f"{quantile}. row={row}")
        elif is_point_row and ((value is None) or
                               (isinstance(value, datetime.date)) or
                               (not math.isfinite(value))):  # inf, nan
            error_messages.append(f"entries in the `value` column must be an int or float: {value}. row={row}")

        # do optional application-specific row validation. NB: error_messages is modified in-place as a side-effect
        if row_validator:
            error_messages.extend(row_validator(column_index_dict, row))

        # convert parsed date back into string suitable for JSON.
        # NB: recall all targets are "type": "discrete", so we only accept ints and floats
        # if isinstance(value, datetime.date):
        #     value = value.strftime(YYYY_MM_DD_DATE_FORMAT)
        rows.append([target_name, location, is_point_row, quantile, value])

    # Add invalid targets to errors
    if len(error_targets) > 0:
        error_messages.append(f"invalid target name(s): {error_targets!r}")

    return rows, error_messages


def _validate_header(header, addl_req_cols):
    """
    `json_io_dict_from_quantile_csv_file()` helper function.

    :param header: first row from the csv file
    :param addl_req_cols: an optional list of strings naming columns in addition to REQUIRED_COLUMNS that are required
    :return: column_index_dict: a dict that maps column_name -> its index in header
    """
    required_columns = list(REQUIRED_COLUMNS)
    required_columns.extend(addl_req_cols)
    counts = [header.count(required_column) == 1 for required_column in required_columns]
    if not all(counts):
        raise RuntimeError(f"invalid header. did not contain the required columns. header={header}, "
                           f"required_columns={required_columns}")

    return {column: header.index(column) for column in header}


def _validate_quantile_prediction_dict(prediction_dict):
    """
    `json_io_dict_from_quantile_csv_file()` helper function. Implements the quantile checks at
    https://docs.zoltardata.com/validation/#quantile-prediction-elements . NB: this function is a copy/paste (with
    simplifications) of Zoltar's `utils.forecast._validate_quantile_prediction_dict()`

    :param prediction_dict: as documented at https://docs.zoltardata.com/
    :return list of strings, one per error. [] if prediction_dict is valid
    """
    error_messages = []  # list of strings. return value. set below if any issues

    # validate: "The number of elements in the `quantile` and `value` vectors should be identical."
    prediction_data = prediction_dict['prediction']
    pred_data_quantiles = prediction_data['quantile']
    pred_data_values = prediction_data['value']
    if len(pred_data_quantiles) != len(pred_data_values):
        # note that this error must stop processing b/c subsequent steps rely on their being the same lengths
        # (e.g., `zip()`)
        error_messages.append(f"The number of elements in the `quantile` and `value` vectors should be identical. "
                              f"|quantile|={len(pred_data_quantiles)}, |value|={len(pred_data_values)}, "
                              f"prediction_dict={prediction_dict}")

    # validate: `quantile`s must be unique."
    if len(set(pred_data_quantiles)) != len(pred_data_quantiles):
        error_messages.append(f"`quantile`s must be unique. quantile column={pred_data_quantiles}, "
                              f"prediction_dict={prediction_dict}")

    # validate: "Entries in `value` must be non-decreasing as quantiles increase." (i.e., are monotonic).
    # note: there are no date targets, so we format as strings for the comparison (incoming are strings).
    # note: we do not assume quantiles are sorted, so we first sort before checking for non-decreasing

    # per https://stackoverflow.com/questions/7558908/unpacking-a-list-tuple-of-pairs-into-two-lists-tuples
    pred_data_quantiles, pred_data_values = zip(*sorted(zip(pred_data_quantiles, pred_data_values), key=lambda _: _[0]))


    def le_with_tolerance(a, b):  # a <= b ?
        return True if math.isclose(a, b, rel_tol=1e-05) else a <= b  # default: rel_tol=1e-09


    is_le_values = [le_with_tolerance(a, b) for a, b in zip(pred_data_values, pred_data_values[1:])]
    if not all(is_le_values):
        error_messages.append(f"Entries in `value` must be non-decreasing as quantiles increase. "
                              f"value column={pred_data_values}, is_le_values={is_le_values}, "
                              f"prediction_dict={prediction_dict}")

    # validate: "Entries in `value` must obey existing ranges for targets." recall: "The range is assumed to be
    # inclusive on the lower bound and open on the upper bound, # e.g. [a, b)."
    # NB: range is not tested per @nick: "All of these should be [0, Inf]"

    # done
    return error_messages


#
# quantile_csv_rows_from_json_io_dict()
#

def quantile_csv_rows_from_json_io_dict(json_io_dict):
    """
    The same as `csv_rows_from_json_io_dict()`, but only returns data in REQUIRED_COLUMNS ('location', 'target', 'type',
    'quantile', 'value').

    :param json_io_dict: a "JSON IO dict" to load from. see docs for details. the "meta" section is ignored
    :return: a list of CSV rows including header - see CSV_HEADER
    """
    from zoltpy.csv_io import csv_rows_from_json_io_dict  # avoid circular imports

    # since we've already implemented `csv_rows_from_json_io_dict()`, our approach is to use it, transforming as needed
    csv_rows = csv_rows_from_json_io_dict(json_io_dict)
    csv_rows.pop(0)  # skip header
    rows = [list(REQUIRED_COLUMNS)]  # add header. rename the 'class' column to 'type'
    for location, target, pred_class, value, cat, prob, sample, quantile, family, param1, param2, param3 in csv_rows:
        if pred_class not in ['point', 'quantile']:  # keep only rows whose 'type' is 'point' or 'quantile'
            continue

        rows.append([location, target, pred_class, quantile, value])  # keep only quantile-related columns
    return rows


#
# summarized_error_messages()
#

def summarized_error_messages(error_messages, max_num_dups=10):
    """
    Utility function that returns a shortened error_messages list by removing all but a small number of similar
    messages. "similar" is determined by simply looking at the first 20 characters being equal. adds '...' if any
    were omitted.

    :param error_messages: list of strings as returned by `json_io_dict_from_quantile_csv_file()`
    :param max_num_dups: integer maximum number of duplicated lines to return
    :return: modified copy of error_messages
    """
    error_key_to_max_messages = defaultdict(list)  # key: first N chars of any unique message
    for error_message in error_messages:
        error_key = error_message[:20]
        if (error_key not in error_key_to_max_messages) or (len(error_key_to_max_messages[error_key]) < max_num_dups):
            error_key_to_max_messages[error_key].append(error_message)

    # per https://stackoverflow.com/questions/952914/how-to-make-a-flat-list-out-of-list-of-lists :
    # return [item for sublist in error_key_to_max_messages.values() for item in sublist]

    error_messages = []  # build returned value
    for error_key, max_messages in error_key_to_max_messages.items():
        error_messages.extend(max_messages)
        # note that this adds '...' in the case of exactly max_num_dups, which may be misleading:
        if len(max_messages) == max_num_dups:
<<<<<<< HEAD
            error_messages.append(error_key + '...')
=======
            error_messages.append(f"{error_key}...")
>>>>>>> 8edefaa1
    return error_messages<|MERGE_RESOLUTION|>--- conflicted
+++ resolved
@@ -327,9 +327,5 @@
         error_messages.extend(max_messages)
         # note that this adds '...' in the case of exactly max_num_dups, which may be misleading:
         if len(max_messages) == max_num_dups:
-<<<<<<< HEAD
             error_messages.append(error_key + '...')
-=======
-            error_messages.append(f"{error_key}...")
->>>>>>> 8edefaa1
     return error_messages